#!/usr/bin/make -f
# -*- makefile -*-
TOOLS=bsondump mongodump mongoexport mongofiles mongoimport mongooplog mongoperf mongorestore mongostat mongotop

TOOLS=bsondump mongodump mongoexport mongofiles mongoimport mongooplog mongoperf mongorestore mongostat mongotop

# Uncomment this to turn on verbose mode.
export DH_VERBOSE=1


configure: configure-stamp
configure-stamp:
	dh_testdir

	touch configure-stamp


build: build-stamp

build-stamp: configure-stamp  
	dh_testdir

	# THE FOLLOWING LINE IS INTENTIONALLY COMMENTED. 
	# scons 
	#docbook-to-man debian/mongodb.sgml > mongodb.1

	echo -n > debian/mongodb-enterprise-unstable-tools.manpages
	for binary in ${TOOLS} ; \
	do \
<<<<<<< HEAD
	  echo debian/$$binary.1 >> debian/mongodb-enterprise-unstable-tools.manpages
=======
	  echo debian/$$binary.1 >> debian/mongodb-enterprise-unstable-tools.manpages ; \
>>>>>>> 24997bf8
	done

	echo debian/mongo.1 > debian/mongodb-enterprise-unstable-shell.manpages
	echo debian/mongod.1 > debian/mongodb-enterprise-unstable-server.manpages
	echo debian/mongos.1 > debian/mongodb-enterprise-unstable-mongos.manpages

	touch $@

clean: 
	dh_testdir
	dh_testroot
	rm -f build-stamp configure-stamp

	# FIXME: scons freaks out at the presence of target files
	# under debian/mongodb.
	#scons -c

	rm -f debian/*.manpages

	rm -rf $(CURDIR)/debian/mongodb-enterprise-unstable
	rm -rf $(CURDIR)/debian/mongodb-enterprise-unstable-shell
	rm -rf $(CURDIR)/debian/mongodb-enterprise-unstable-server
	rm -rf $(CURDIR)/debian/mongodb-enterprise-unstable-mongos
	rm -rf $(CURDIR)/debian/mongodb-enterprise-unstable-tools
	rm -f config.log
	rm -f mongo
	rm -f mongod
	rm -f mongoimportjson
	rm -f mongoexport
	rm -f mongorestore
	rm -f mongodump
	rm -f mongofiles
	rm -f .sconsign.dblite
	rm -f libmongoclient.a
	rm -rf client/*.o
	rm -rf tools/*.o
	rm -rf shell/*.o
	rm -rf .sconf_temp
	rm -f buildscripts/*.pyc 
	rm -f *.pyc
	rm -f buildinfo.cpp
	dh_clean debian/files

install: build
	dh_testdir
	dh_testroot
	dh_prep
	dh_installdirs

	# THE FOLLOWING LINE IS INTENTIONALLY COMMENTED.
	# scons --prefix=$(CURDIR)/debian/mongodb/usr install
	mkdir -p $(CURDIR)/debian/mongodb-enterprise-unstable-shell/usr/bin
	mkdir -p $(CURDIR)/debian/mongodb-enterprise-unstable-server/usr/bin
	mkdir -p $(CURDIR)/debian/mongodb-enterprise-unstable-mongos/usr/bin
	mkdir -p $(CURDIR)/debian/mongodb-enterprise-unstable-tools/usr/bin
	cp -v $(CURDIR)/BINARIES/usr/bin/mongo $(CURDIR)/debian/mongodb-enterprise-unstable-shell/usr/bin
	cp -v $(CURDIR)/BINARIES/usr/bin/mongod $(CURDIR)/debian/mongodb-enterprise-unstable-server/usr/bin
	cp -v $(CURDIR)/BINARIES/usr/bin/mongos $(CURDIR)/debian/mongodb-enterprise-unstable-mongos/usr/bin

	for binary in ${TOOLS} ; \
	do \
	  cp -v $(CURDIR)/BINARIES/usr/bin/$$binary $(CURDIR)/debian/mongodb-enterprise-unstable-tools/usr/bin ; \
	done

	mkdir -p $(CURDIR)/debian/mongodb-enterprise-unstable-server/etc
	cp $(CURDIR)/debian/mongod.conf $(CURDIR)/debian/mongodb-enterprise-unstable-server/etc/mongod.conf 

	mkdir -p $(CURDIR)/debian/mongodb-enterprise-unstable-shell/usr/share/lintian/overrides/
	mkdir -p $(CURDIR)/debian/mongodb-enterprise-unstable-server/usr/share/lintian/overrides/
	mkdir -p $(CURDIR)/debian/mongodb-enterprise-unstable-mongos/usr/share/lintian/overrides/
	mkdir -p $(CURDIR)/debian/mongodb-enterprise-unstable-tools/usr/share/lintian/overrides/
	install -m 644 $(CURDIR)/debian/lintian-overrides 		$(CURDIR)/debian/mongodb-enterprise-unstable-shell/usr/share/lintian/overrides/mongodb-enterprise-unstable-shell
	install -m 644 $(CURDIR)/debian/lintian-overrides 		$(CURDIR)/debian/mongodb-enterprise-unstable-server/usr/share/lintian/overrides/mongodb-enterprise-unstable-server
	install -m 644 $(CURDIR)/debian/lintian-overrides 		$(CURDIR)/debian/mongodb-enterprise-unstable-mongos/usr/share/lintian/overrides/mongodb-enterprise-unstable-mongos
	install -m 644 $(CURDIR)/debian/lintian-overrides 		$(CURDIR)/debian/mongodb-enterprise-unstable-tools/usr/share/lintian/overrides/mongodb-enterprise-unstable-tools

# Build architecture-independent files here.
binary-indep: build install
# We have nothing to do by default.

# Build architecture-dependent files here.
binary-arch: build install
	dh_testdir
	dh_testroot
	dh_installchangelogs 
	dh_installdocs
	dh_installexamples
#	dh_install
#	dh_installmenu
#	dh_installdebconf	
#	dh_installlogrotate
#	dh_installemacsen
#	dh_installpam
#	dh_installmime
	dh_installinit -pmongodb-enterprise-unstable-server --name=mongod
#	dh_installinfo
	dh_installman
	dh_link
# Appears to be broken on Ubuntu 11.10...?
#	dh_strip
	dh_compress
	dh_fixperms
	dh_installdeb
	dh_shlibdeps
	dh_gencontrol
	dh_md5sums
	dh_builddeb

binary: binary-indep binary-arch
.PHONY: build clean binary-indep binary-arch binary install configure<|MERGE_RESOLUTION|>--- conflicted
+++ resolved
@@ -27,11 +27,7 @@
 	echo -n > debian/mongodb-enterprise-unstable-tools.manpages
 	for binary in ${TOOLS} ; \
 	do \
-<<<<<<< HEAD
-	  echo debian/$$binary.1 >> debian/mongodb-enterprise-unstable-tools.manpages
-=======
 	  echo debian/$$binary.1 >> debian/mongodb-enterprise-unstable-tools.manpages ; \
->>>>>>> 24997bf8
 	done
 
 	echo debian/mongo.1 > debian/mongodb-enterprise-unstable-shell.manpages
