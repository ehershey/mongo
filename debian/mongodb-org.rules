#!/usr/bin/make -f
# -*- makefile -*-
TOOLS=bsondump mongodump mongoexport mongofiles mongoimport mongooplog mongoperf mongorestore mongostat mongotop

# Uncomment this to turn on verbose mode.
export DH_VERBOSE=1


configure: configure-stamp
configure-stamp:
	dh_testdir

	touch configure-stamp


build: build-stamp

build-stamp: configure-stamp  
	dh_testdir

	# THE FOLLOWING LINE IS INTENTIONALLY COMMENTED. 
	# scons 
	#docbook-to-man debian/mongodb.sgml > mongodb.1

	echo -n > debian/mongodb-org-tools.manpages
	for binary in ${TOOLS} ; \
	do \
<<<<<<< HEAD
	  echo debian/$$binary.1 >> debian/mongodb-org-tools.manpages
=======
	  echo debian/$$binary.1 >> debian/mongodb-org-tools.manpages ; \
>>>>>>> 24997bf8
	done

	echo debian/mongo.1 > debian/mongodb-org-shell.manpages
	echo debian/mongod.1 > debian/mongodb-org-server.manpages
	echo debian/mongos.1 > debian/mongodb-org-mongos.manpages

	touch $@

clean: 
	dh_testdir
	dh_testroot
	rm -f build-stamp configure-stamp

	# FIXME: scons freaks out at the presence of target files
	# under debian/mongodb.
	#scons -c

	rm -f debian/*.manpages

	rm -rf $(CURDIR)/debian/mongodb-org
	rm -rf $(CURDIR)/debian/mongodb-org-shell
	rm -rf $(CURDIR)/debian/mongodb-org-server
	rm -rf $(CURDIR)/debian/mongodb-org-mongos
	rm -rf $(CURDIR)/debian/mongodb-org-tools
	rm -f config.log
	rm -f mongo
	rm -f mongod
	rm -f mongoimportjson
	rm -f mongoexport
	rm -f mongorestore
	rm -f mongodump
	rm -f mongofiles
	rm -f .sconsign.dblite
	rm -f libmongoclient.a
	rm -rf client/*.o
	rm -rf tools/*.o
	rm -rf shell/*.o
	rm -rf .sconf_temp
	rm -f buildscripts/*.pyc 
	rm -f *.pyc
	rm -f buildinfo.cpp
	dh_clean debian/files

install: build
	dh_testdir
	dh_testroot
	dh_prep
	dh_installdirs

	# THE FOLLOWING LINE IS INTENTIONALLY COMMENTED.
	# scons --prefix=$(CURDIR)/debian/mongodb/usr install
	mkdir -p $(CURDIR)/debian/mongodb-org-shell/usr/bin
	mkdir -p $(CURDIR)/debian/mongodb-org-server/usr/bin
	mkdir -p $(CURDIR)/debian/mongodb-org-mongos/usr/bin
	mkdir -p $(CURDIR)/debian/mongodb-org-tools/usr/bin

	cp -v $(CURDIR)/BINARIES/usr/bin/mongo $(CURDIR)/debian/mongodb-org-shell/usr/bin
	cp -v $(CURDIR)/BINARIES/usr/bin/mongod $(CURDIR)/debian/mongodb-org-server/usr/bin
	cp -v $(CURDIR)/BINARIES/usr/bin/mongos $(CURDIR)/debian/mongodb-org-mongos/usr/bin

	for binary in ${TOOLS} ; \
	do \
	  cp -v $(CURDIR)/BINARIES/usr/bin/$$binary $(CURDIR)/debian/mongodb-org-tools/usr/bin ; \
	done

	mkdir -p $(CURDIR)/debian/mongodb-org-server/etc
	cp $(CURDIR)/debian/mongod.conf $(CURDIR)/debian/mongodb-org-server/etc/mongod.conf 

	mkdir -p $(CURDIR)/debian/mongodb-org-shell/usr/share/lintian/overrides/
	mkdir -p $(CURDIR)/debian/mongodb-org-server/usr/share/lintian/overrides/
	mkdir -p $(CURDIR)/debian/mongodb-org-mongos/usr/share/lintian/overrides/
	mkdir -p $(CURDIR)/debian/mongodb-org-tools/usr/share/lintian/overrides/
	install -m 644 $(CURDIR)/debian/lintian-overrides 		$(CURDIR)/debian/mongodb-org-shell/usr/share/lintian/overrides/mongodb-org-shell
	install -m 644 $(CURDIR)/debian/lintian-overrides 		$(CURDIR)/debian/mongodb-org-server/usr/share/lintian/overrides/mongodb-org-server
	install -m 644 $(CURDIR)/debian/lintian-overrides 		$(CURDIR)/debian/mongodb-org-mongos/usr/share/lintian/overrides/mongodb-org-mongos
	install -m 644 $(CURDIR)/debian/lintian-overrides 		$(CURDIR)/debian/mongodb-org-tools/usr/share/lintian/overrides/mongodb-org-tools

# Build architecture-independent files here.
binary-indep: build install
# We have nothing to do by default.

# Build architecture-dependent files here.
binary-arch: build install
	dh_testdir
	dh_testroot
	dh_installchangelogs 
	dh_installdocs
	dh_installexamples
#	dh_install
#	dh_installmenu
#	dh_installdebconf	
#	dh_installlogrotate
#	dh_installemacsen
#	dh_installpam
#	dh_installmime
	dh_installinit -pmongodb-org-server --name=mongod
#	dh_installinfo
	dh_installman
	dh_link
# Appears to be broken on Ubuntu 11.10...?
#	dh_strip
	dh_compress
	dh_fixperms
	dh_installdeb
	dh_shlibdeps
	dh_gencontrol
	dh_md5sums
	dh_builddeb

binary: binary-indep binary-arch
.PHONY: build clean binary-indep binary-arch binary install configure<|MERGE_RESOLUTION|>--- conflicted
+++ resolved
@@ -25,11 +25,7 @@
 	echo -n > debian/mongodb-org-tools.manpages
 	for binary in ${TOOLS} ; \
 	do \
-<<<<<<< HEAD
-	  echo debian/$$binary.1 >> debian/mongodb-org-tools.manpages
-=======
 	  echo debian/$$binary.1 >> debian/mongodb-org-tools.manpages ; \
->>>>>>> 24997bf8
 	done
 
 	echo debian/mongo.1 > debian/mongodb-org-shell.manpages
